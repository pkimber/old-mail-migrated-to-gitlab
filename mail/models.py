# -*- encoding: utf-8 -*-
from django.contrib.contenttypes.fields import GenericForeignKey
from django.contrib.contenttypes.models import ContentType
from django.db import models

from reversion import revisions as reversion

from base.model_utils import TimeStampedModel


class MailError(Exception):

    def __init__(self, value):
        Exception.__init__(self)
        self.value = value

    def __str__(self):
        return repr('%s, %s' % (self.__class__.__name__, self.value))


class MailTemplateManager(models.Manager):

    def create_mail_template(
            self, slug, title, help_text, is_html, template_type,
            subject=None, description=None, is_system=None):
        obj = self.model(
            title=title,
            slug=slug,
            help_text=help_text,
            is_html=is_html,
            is_system=is_system or False,
            template_type=template_type,
            subject=subject or '',
            description=description or '',
        )
        obj.save()
        return obj

    def init_mail_template(
            self, slug, title, help_text, is_html, template_type,
            subject=None, description=None, is_system=None):
        try:
            obj = self.model.objects.get(slug=slug)
            obj.title = title
            obj.help_text = help_text
            obj.is_html = is_html
            obj.is_system = is_system or False
            obj.template_type = template_type
            obj.subject = subject or ''
            obj.description = description or ''
            obj.save()
        except self.model.DoesNotExist:
            obj = self.create_mail_template(
                slug, title, help_text, is_html, template_type,
                subject, description, is_system
            )
        return obj


class MailTemplate(TimeStampedModel):
    """email template.

    The 'description' should include details of the available context
    variables.

    If this is a Mandrill template, then we will ignore the description and
    use the slug to lookup the template name using the API.

    If this is a system template, then the user should not be allowed to edit
    it.
    """

    DJANGO = 'django'
    MANDRILL = 'mandrill'
    SPARKPOST = 'sparkpost'

    slug = models.SlugField(unique=True)
    title = models.CharField(max_length=100)
    help_text = models.TextField(blank=True)
    is_html = models.BooleanField(default=False)
    is_system = models.BooleanField(default=False)
    template_type = models.CharField(max_length=32, default=DJANGO)
    subject = models.CharField(max_length=200, blank=True)
    description = models.TextField(blank=True)
    objects = MailTemplateManager()

    class Meta:
        ordering = ('title',)
        verbose_name = 'Template'
        verbose_name_plural = 'Template'

    @property
    def is_mandrill(self):
        return self.template_type == self.MANDRILL

    @property
    def is_sparkpost(self):
        return self.template_type == self.SPARKPOST

    def __str__(self):
        return '{}'.format(self.title)

reversion.register(MailTemplate)


class Message(TimeStampedModel):
    """the actual mail message - one or more email addresses attached.

    If the template is blank, the subject and description will be sent as
    they are.

    If the template is not blank, the message will be rendered using the
    template.
    """

    subject = models.CharField(max_length=200)
    description = models.TextField(blank=True)
    is_html = models.BooleanField(default=False)
    template = models.ForeignKey(MailTemplate, blank=True, null=True)
    # link to the object in the system which asked us to send the email.
    content_type = models.ForeignKey(ContentType)
    object_id = models.PositiveIntegerField()
    content_object = GenericForeignKey()

    class Meta:
        ordering = ['-created']
        verbose_name = 'Mail message'
        verbose_name_plural = 'Mail messages'

    def __str__(self):
        return '{}'.format(self.subject)

    @property
    def is_mandrill(self):
        return self.template and self.template.is_mandrill

<<<<<<< HEAD
    def attachments(self):
        return self.attachment_set.all()
=======
    @property
    def is_sparkpost(self):
        return self.template and self.template.is_sparkpost
>>>>>>> e38fa7a0

reversion.register(Message)


class Attachment(TimeStampedModel):
    """email attachment.

    Do not use ``reversion`` for this model.  We don't want it keeping track of
    files.

    """
    message = models.ForeignKey(Message)
    document = models.FileField(upload_to='mail/attachment/')

    class Meta:
        ordering = ['-created']
        verbose_name = 'Attachment'
        verbose_name_plural = 'Attachments'

    def __str__(self):
        return '{}'.format(self.message.subject)


class Mail(TimeStampedModel):
    """email messages to send."""

    message = models.ForeignKey(Message)
    email = models.EmailField()
    retry_count = models.IntegerField(blank=True, null=True)
    sent = models.DateTimeField(blank=True, null=True)
    sent_response_code = models.CharField(
        max_length=256, blank=True, null=True
    )

    class Meta:
        ordering = ['created']
        verbose_name = 'Mail detail'
        verbose_name_plural = 'Mail detail'

    def __str__(self):
        return '{}: {}'.format(
            self.email,
            self.message.subject,
        )

reversion.register(Mail)


class MailField(models.Model):
    """key, value store for each email."""

    mail = models.ForeignKey(Mail)
    key = models.CharField(max_length=100)
    value = models.TextField()

    class Meta:
        ordering = ['mail', 'key']
        verbose_name = 'Mail field'
        verbose_name_plural = 'Mail fields'

    def __str__(self):
        return '{}: {}'.format(
            self.mail.email,
            self.key
        )

reversion.register(MailField)


class NotifyManager(models.Manager):

    def create_notify(self, email):
        obj = self.model(email=email)
        obj.save()
        return obj


class Notify(TimeStampedModel):
    """List of people to notify on an event e.g. enquiry or payment."""

    email = models.EmailField()
    objects = NotifyManager()

    def __str__(self):
        return '{}'.format(self.email)

reversion.register(Notify)<|MERGE_RESOLUTION|>--- conflicted
+++ resolved
@@ -134,14 +134,12 @@
     def is_mandrill(self):
         return self.template and self.template.is_mandrill
 
-<<<<<<< HEAD
     def attachments(self):
         return self.attachment_set.all()
-=======
+
     @property
     def is_sparkpost(self):
         return self.template and self.template.is_sparkpost
->>>>>>> e38fa7a0
 
 reversion.register(Message)
 
